--- conflicted
+++ resolved
@@ -28,26 +28,17 @@
 #include <sys/stat.h>
 #include <unistd.h>
 
-<<<<<<< HEAD
 typedef struct File {
-  u_int8_t* data_start;
-  u_int8_t* rindex;
-  u_int8_t* windex;
-  u_int8_t* lindex;
-  u_int8_t* data_end;
-=======
-typedef struct fileinfo {
   uint8_t* data_start;
   uint8_t* rindex;
   uint8_t* windex;
   uint8_t* lindex;
   uint8_t* data_end;
->>>>>>> c5659b8b
 } File;
 
 typedef struct Bitfield {
   size_t size;
-  u_int64_t* bits;
+  uint64_t* bits;
   size_t bit_level;
   size_t byte_level;
   size_t current;
@@ -69,84 +60,643 @@
   file->lindex = file->rindex;
 }
 
-<<<<<<< HEAD
 void do_literal(File* file, const char* literal, size_t length) {
   if (strncmp((char*) file->rindex, literal, length)) {
     write_data(file, length);
   } else {
     file->rindex += length;
-=======
+  }
+}
+
+uint64_t hex_value(File* file) {
+  uint64_t value = 0;
+  if (file->rindex + 4 > file->data_end) {
+    return INT64_MAX;
+  }
+  for (size_t i = 0; i < 4; ++i) {
+    const uint64_t x = file->rindex[i];
+    const uint64_t shift = (3 - i) << 2;
+    if (x >= '0' && x <= '9') {
+      value += ((x - '0') << shift);
+    } else if (x >= 'A' && x <= 'F') {
+      value += ((x - 'A' + 10) << shift);
+    } else if (x >= 'a' && x <= 'f') {
+      value += ((x - 'a' + 10) << shift);
+    } else {
+      return INT64_MAX; // invalid hex
+    }
+  }
+  return value;
+}
+
+void do_unicode(File* file) {
+  uint64_t value = hex_value(file);
+  uint64_t value2 = 0;
+  if (value == INT64_MAX) {
+    fprintf(stderr, "INVALID HEX\n");
+    return;
+  }
+  if (value < 0x20) {
+    *file->windex++ = '\\';
+    switch (value) {
+      case '\b':
+        *file->windex++ = 'b';
+        break;
+      case '\f':
+        *file->windex++ = 'f';
+        break;
+      case '\n':
+        *file->windex++ = 'n';
+        break;
+      case '\r':
+        *file->windex++ = 'r';
+        break;
+      case '\t':
+        *file->windex++ = 't';
+        break;
+      default:
+        file->lindex -= 1;
+        file->rindex += 4;
+        return;
+    }
+    write_data(file, 4);
+    return;
+  }
+  write_data(file, 4);
+  if (value < 0x80) {
+    *file->windex++ = value;
+    return;
+  } else if (value < 0x800) {
+    *file->windex++ = ((uint8_t)(value >> 6) & 0x1F) | 0xC0;
+    *file->windex++ = ((uint8_t)(value & 0x3F)) | 0x80;
+    return;
+  }
+  if (value & 0xD800) { // surrogate pair
+    value2 = hex_value(file);
+    if (value2 == INT64_MAX) {
+      fprintf(stderr, "INVALID HEX\n");
+      return;
+    }
+    if (value2 & 0xDC00) {
+      value = (((value & 0x3FF) << 10) | (value2 & 0x3FF)) + 0x10000;
+    }
+    write_data(file, 4);
+  }
+  if (value < 0x10000) {
+    *file->windex++ = ((uint8_t)(value >> 12) & 0xF) | 0xE0;
+    *file->windex++ = (uint8_t)(value >> 6) & 0x3F;
+    *file->windex++ = ((uint8_t)value & 0x3F) | 0x80;
+  } else {
+    *file->windex++ = ((uint8_t)(value >> 18) & 0x7) | 0xF0;
+    *file->windex++ = ((uint8_t)(value >> 12) & 0x3F) | 0x80;
+    *file->windex++ = ((uint8_t)(value >> 6) & 0x3F) | 0x80;
+    *file->windex++ = ((uint8_t)value & 0x3F) | 0x80;
+  }
+}
+
+void do_escape(File* file) {
+  if (file->rindex + 1 < file->data_end) {
+    switch (file->rindex[1]) {
+      case 'u': // unicode
+        write_data(file, 2);
+        do_unicode(file);
+        break;
+      case '"':
+      case '\\':
+      case '/':
+      case 'b':
+      case 'f':
+      case 'n':
+      case 'r':
+      case 't':
+        file->rindex += 2;
+        break;
+      default:
+        write_data(file, 1);
+        ++(file->rindex);
+    }
+  } else {
+    // TODO: error end of file
+  }
+}
+
+void do_string(File* file) {
+  ++(file->rindex);
+  while (file->rindex < file->data_end) {
+    switch (*file->rindex) {
+      case '\\':
+        do_escape(file);
+        break;
+      case '"':
+        ++(file->rindex);
+        return;
+      default:
+        ++(file->rindex);
+    }
+  }
+}
+
+int do_object_label(File* file) {
+  while (file->rindex < file->data_end) {
+    switch (*file->rindex) {
+      case '"':
+        do_string(file);
+        return 0;
+      case '}':
+        return 1;
+      default:
+        write_data(file, 1);
+    }
+  }
+  return 1;
+}
+
+void do_object(File* file) {
+  if (do_object_label(file)) {
+    return;
+  }
+  while (file->rindex < file->data_end) {
+    switch (*file->rindex) {
+      case ':':
+        ++(file->rindex);
+        return;
+      default:
+        write_data(file, 1);
+    }
+  }
+}
+
+void do_number(File* file) {
+  uint8_t* decimal = 0;
+  uint8_t* exponent = 0;
+  uint8_t* non_zero_start = 0;
+  uint8_t* non_zero_finish = 0;
+  uint8_t* exponent_start = 0;
+  uint8_t* number_end = 0;
+  int64_t exponent_value = 0;
+  int64_t min_exponent = 0;
+  int64_t max_exponent = 0;
+  int64_t new_decimal = 0;
+  int64_t new_exponent = 0;
+  uint64_t digit_width = 0;
+  uint64_t new_exponent_width = 0;
+  int negative = 0;
+  int negative_exponent = 0;
+  uint64_t zeroes = 0;
+  uint8_t* i;
+  uint64_t multiplier = 1;
+  if (*file->rindex == '-') {
+    negative = 1;
+    ++(file->rindex);
+  }
+  for (i = file->rindex; i < file->data_end && !exponent && !number_end; ++i) {
+    switch (*i) {
+      case '.':
+        decimal = i;
+        break;      
+      case 'e':
+      case 'E':
+        exponent = i;
+        if (i + 1 < file->data_end) {
+          switch (*(i + 1)) {
+            case '-':
+              negative_exponent = 1;
+              // fallthrough
+            case '+':
+              ++i;
+          }
+        }
+        break;
+      case '0':
+        break;
+      case '1':
+      case '2':
+      case '3':
+      case '4':
+      case '5':
+      case '6':
+      case '7':
+      case '8':
+      case '9':
+        if (!non_zero_start) {
+          non_zero_start = i;
+        }
+        non_zero_finish = i;
+        break;
+      default:
+        number_end = i - 1;
+    }
+  }
+  if (!number_end) {
+    for (; i < file->data_end && !number_end; ++i) {
+      switch (*i) {
+        case '0':
+          break;
+        case '1':
+        case '2':
+        case '3':
+        case '4':
+        case '5':
+        case '6':
+        case '7':
+        case '8':
+        case '9':
+          if (!exponent_start) {
+            exponent_start = i;
+          }
+          break;
+        default:
+          number_end = i - 1;
+      }
+    }
+  }
+  if (!number_end) {
+    number_end = file->data_end - 1;
+  }
+  if (!non_zero_start) {
+    if (negative) {
+      --(file->rindex);
+    }
+    if (number_end == file->rindex) {
+      ++(file->rindex);
+    } else {
+      write_data(file, number_end - file->rindex);
+      *file->windex++ = '0';
+    }
+    return;
+  }
+  if (!exponent_start) {
+    exponent_start = number_end;
+  }
+  if (exponent) {
+    for (i = number_end; i >= exponent_start; --i) {
+      exponent_value += (*i - '0') * multiplier;
+      multiplier *= 10;
+    }
+  }
+  if (negative_exponent) {
+    exponent_value *= -1;
+  }
+  max_exponent = (int64_t)(decimal ? decimal > non_zero_start ? decimal - 1 : decimal : exponent ? exponent - 1 : number_end) - (int64_t)non_zero_start + exponent_value;
+  min_exponent = (int64_t)(decimal ? decimal > non_zero_finish ? decimal - 1 : decimal : exponent ? exponent - 1 : number_end) - (int64_t)non_zero_finish + exponent_value;
+
+  // Rounding
+  if (-precision > max_exponent) {
+    if (negative) {
+      --(file->rindex);
+    }
+    write_data(file, number_end - file->rindex);
+    *file->windex++ = '0';
+    return;
+  }
+  if (-precision > min_exponent) {
+    min_exponent = -precision;
+    // find offset
+    i = (decimal ? decimal > file->rindex + precision ? decimal - 1 : decimal : exponent ? exponent - 1 : number_end) + precision + exponent_value;
+    if (i < non_zero_finish) {
+      if ( *(i + 1) >= '5') {
+        for (; i >= non_zero_start; --i) {
+          if (*i == '9') {
+            ++min_exponent;
+          } else if (*i != '.') {
+            ++*i;
+            break;
+          }
+        }
+        // if first position incremented
+        if (i < non_zero_start) {
+          *(++i) = '1';
+          ++max_exponent;
+        }
+      }
+      while (i >= non_zero_start && *i == '0') {
+        --i;
+        ++min_exponent;
+      }
+    }
+    non_zero_finish = i;
+  }
+
+  digit_width = max_exponent - min_exponent + 1;
+  if (min_exponent > 0) {
+    zeroes = min_exponent;
+  } else if (max_exponent < 0) {
+    zeroes = -max_exponent;
+  }
+  if (zeroes < 3) {
+    if (min_exponent < 0) {
+      new_decimal = max_exponent >= 0 ? max_exponent + 1 : 1;
+    }
+  } else {
+    new_exponent = min_exponent;
+    zeroes = 0;
+  }
+  if (non_zero_start > file->rindex) {
+    write_data(file, non_zero_start - file->rindex);
+  }
+  if (decimal == file->rindex + new_decimal && exponent_value == new_exponent) {
+    file->rindex += zeroes + digit_width + 1;
+  }
+  else if (zeroes && max_exponent < 0) {
+    i = file->windex;
+    file->windex += zeroes + 1;
+    if (non_zero_start < decimal && non_zero_finish > decimal) {
+      write_data(file, decimal - non_zero_start + 1);
+      file->rindex = non_zero_finish + 1;
+      file->windex += decimal - non_zero_start;
+      write_data(file, -digit_width - 1);
+      file->rindex = decimal;
+      file->windex = i + zeroes + 1;
+      write_data(file, non_zero_finish - decimal);
+      file->windex += non_zero_finish - decimal;
+    } else {
+      file->rindex = non_zero_finish + 1;
+    }
+    write_data(file, 0);
+    *i++ = '0';
+    *i++ = '.';
+    if (zeroes > 1) {
+      *i = '0';
+    }
+  } else {
+    if (decimal) {
+      if ((!new_decimal && non_zero_start < decimal && non_zero_finish > decimal) || (new_decimal && non_zero_start + new_decimal > decimal)) {
+        file->rindex = decimal;
+        write_data(file, 1);
+      } else if (new_decimal && decimal && non_zero_start + new_decimal < decimal) {
+        file->rindex = non_zero_start + new_decimal;
+        write_data(file, 0);
+        i = file->windex++;
+        file->rindex = decimal;
+        write_data(file, 1);
+        *i = '.';
+      }
+    }
+    if (new_decimal && (!decimal || non_zero_start + new_decimal > decimal)) {
+      file->rindex = non_zero_start + new_decimal + (decimal ? 1 : 0);
+      write_data(file, 0);
+      i = file->windex++;
+      file->rindex = non_zero_finish + 1;
+      write_data(file, 0);
+      *i = '.';
+    } else {
+      file->rindex = non_zero_finish + 1;
+    }
+    if (zeroes) {
+      if (non_zero_finish + 1 + zeroes == (exponent ? exponent : number_end)) {
+        file->rindex += zeroes;
+      } else {
+        write_data(file, 0);
+        *file->windex++ = '0';
+        if (zeroes > 1) {
+          *file->windex++ = '0';
+        }
+      }
+    }
+  }
+  if (exponent > file->rindex) {
+    write_data(file, exponent - file->rindex);
+  }
+  if (new_exponent) {
+    for (int64_t x = 1; new_exponent / x; x *= 10) {
+      ++new_exponent_width;
+    }
+    if (exponent_value == new_exponent && number_end - exponent == new_exponent_width + negative_exponent) {
+      file->rindex += new_exponent_width + negative_exponent + 1;
+    } else {
+      write_data(file, exponent_start ? exponent_start - file->rindex : 0);
+      *file->windex++ = 'E';
+      if (new_exponent < 0) {
+        *file->windex++ = '-';
+      }
+      if (new_exponent == exponent_value) {
+        file->rindex += new_exponent_width;
+      } else {
+        file->windex += new_exponent_width - 1;
+        if (new_exponent < 0) {
+          new_exponent = -new_exponent;
+        }
+        while (new_exponent) {
+          *file->windex-- = new_exponent % 10 + '0';
+          new_exponent /= 10;
+        }
+        file->windex += new_exponent_width + 1;
+      }
+    }
+  }
+  if (number_end > file->rindex) {
+    write_data(file, number_end - file->rindex);
+  }
+}
+
+void init_bits(Bitfield* bitfield) {
+  bitfield->size = sizeof(uint64_t);
+  bitfield->bits = (uint64_t*) malloc(bitfield->size);
+  bitfield->bit_level = 0;
+  bitfield->byte_level = 0;
+  bitfield->current = -1;
+}
+
+void increment_bit(Bitfield* bitfield) {
+  if (bitfield->bit_level == sizeof(uint64_t) * CHAR_BIT - 1) {
+    bitfield->bit_level = 0;
+    ++(bitfield->byte_level);
+  } else {
+    ++(bitfield->bit_level);
+  }
+  if (bitfield->byte_level > bitfield->size) {
+    bitfield->bits = realloc(bitfield->bits, ++(bitfield->size));
+  }
+}
+
+void push_set_bit(Bitfield* bitfield) {
+  bitfield->current = 1;
+  bitfield->bits[bitfield->byte_level] |= (1ULL << bitfield->bit_level);
+  increment_bit(bitfield);
+}
+
+void push_clear_bit(Bitfield* bitfield) {
+  bitfield->current = 0;
+  bitfield->bits[bitfield->byte_level] &= ~(1ULL << bitfield->bit_level);
+  increment_bit(bitfield);
+}
+
+void pop_bit(Bitfield* bitfield) {
+  if (bitfield->bit_level == 0) {
+    if (bitfield->byte_level > 0) {
+      --(bitfield->byte_level);
+      bitfield->bit_level = sizeof(uint64_t) * CHAR_BIT - 1;
+    }
+  } else {
+    --(bitfield->bit_level);
+  }
+  bitfield->current = bitfield->bit_level > 0 || bitfield->byte_level > 0 ? (bitfield->bits[bitfield->byte_level] >> (bitfield->bit_level - 1)) & 1 : -1;
+}
+
+int do_value(File* file, int line_start) {
+  Bitfield parent_types;
+  init_bits(&parent_types);
+  int comma_ok = 0;
+  while (file->rindex < file->data_end) {
+    switch (*file->rindex) {
+      case '"':
+        do_string(file);
+        comma_ok = 1;
+        break;
+      case '{':
+        ++(file->rindex);
+        push_set_bit(&parent_types);
+        do_object(file);
+        comma_ok = 0;
+        break;
+      case '}':
+        if (parent_types.current == Object) {
+          ++(file->rindex);
+          pop_bit(&parent_types);
+          comma_ok = 1;
+        } else {
+          write_data(file, 1);
+        }
+        break;
+      case '[':
+        ++(file->rindex);
+        push_clear_bit(&parent_types);
+        comma_ok = 0;
+        break;
+      case ']':
+        if (parent_types.current == Array) {
+          ++(file->rindex);
+          pop_bit(&parent_types);
+          comma_ok = 1;
+        } else {
+          write_data(file, 1);
+        }
+        break;
+      case ',':
+        if (comma_ok && parent_types.current != None) {
+          ++(file->rindex);
+          if (parent_types.current == Object) {
+            do_object(file);
+          }
+        } else {
+          write_data(file, 1);
+        }
+        break;
+      case 't':
+        do_literal(file, "true", 4);
+        comma_ok = 1;
+        break;
+      case 'f':
+        do_literal(file, "false", 5);
+        comma_ok = 1;
+        break;
+      case 'n':
+        do_literal(file, "null", 4);
+        comma_ok = 1;
+        break;
+      case '-':
+      case '0':
+      case '1':
+      case '2':
+      case '3':
+      case '4':
+      case '5':
+      case '6':
+      case '7':
+      case '8':
+      case '9':
+        do_number(file);
+        comma_ok = 1;
+        break;
+      case '\n':
+        switch (line_start) {
+          case 1:
+            --line_start;
+            // fallthrough
+          case 2:
+            ++(file->rindex);
+            break;
+          default:
+            write_data(file, 1);
+        }
+        break;
+      default: // invalid or whitespace
+        write_data(file, 1);
+    }
+  }
+  free(parent_types.bits);
+  return 0;
+}
+
 int do_dir(char path[]) {
   DIR *dir;
   struct dirent *entry;
-  char *name;
-  struct stat sb;
   dir = opendir(path);
   if (!dir) {
     fprintf(stderr, "Could not open %s: %s\n", path, strerror(errno));
-    return 1;
+    return EXIT_FAILURE;
   }
   chdir(path);
   while ((entry = readdir(dir)) != NULL) {
-    name = entry->d_name;
-    if (strcmp(name, ".") == 0 || strcmp(name, "..") == 0) {
+    if (strcmp(entry->d_name, ".") == 0 || strcmp(entry->d_name, "..") == 0) {
       continue;
     }
-    if (stat(name, &sb) != 0) {
-      fprintf(stderr, "Could not get information of file %s\n", name);
-      closedir(dir);
-      return 1;
-    }
-    if (sb.st_mode == S_IFDIR) {
-      do_dir(name);
+    if (entry->d_type == DT_DIR) {
+      do_dir(entry->d_name);
       chdir("..");
-    } else if (strstr(name, ".json") - name == strlen(name) - 5) {
-      do_file(name);
+    } else if (strstr(entry->d_name, ".json") - entry->d_name == strlen(entry->d_name) - 5) {
+      do_file(entry->d_name);
     }
   }
   closedir(dir);
-  return 0;
+  return EXIT_SUCCESS;
 }
 
 int do_file(char filename[]) {
-  File file = { 0 };
+  File file = {0};
   int fd;
-  struct stat sb = { 0 };
-  int exit_code = 0;
+  struct stat sb = {0};
+  int exit_code = EXIT_SUCCESS;
   fd = open(filename, O_RDWR); 
   if (fd < 0) {
     fprintf(stderr, "Could not open %s: %s\n", filename, strerror(errno));
-    exit_code = 1;
+    exit_code = EXIT_FAILURE;
     goto close_descriptors_and_return;
   }
   if (!quiet) {
-    fprintf(stderr, "%s: ", filename);
+    printf("%s: ", filename);
   }
   fstat(fd, &sb);
-  file.data_start = mmap(NULL, sb.st_size, PROT_READ | PROT_WRITE, MAP_PRIVATE, fd, 0);
+  file.data_start = mmap(NULL, sb.st_size, PROT_READ | PROT_WRITE, MAP_SHARED, fd, 0);
   if (file.data_start == MAP_FAILED) {
-    fprintf(stderr, "Could not map file: %s\n", strerror(errno));
-    exit_code = 1;
+    fprintf(stderr, "Could not map file\n");
+    exit_code = EXIT_FAILURE;
     goto close_descriptors_and_return;
   }
   file.rindex = file.windex = file.lindex = file.data_start;
   file.data_end = file.data_start + sb.st_size;
-  if (file.data_end - file.data_start > 2) {
-    if (*file.data_start == 0 || *(file.data_start + 1) == 0) {
-      fprintf(stderr, "Only UTF-8 input is currently supported\n");
-      exit_code = 1;
-      goto close_descriptors_and_return;
-    }
-  }
-  do_value(&file);
+  if (file.data_end - file.data_start > 2 && (*file.data_start == 0 || *(file.data_start + 1) == 0)) {
+    fprintf(stderr, "Only UTF-8 input is currently supported\n");
+    exit_code = EXIT_FAILURE;
+    goto close_descriptors_and_return;
+  }
+  do_value(&file, newlines == 2 ? 2 : 0); // clean up leading newlines in -n mode
+  if (newlines) {
+    while (file.rindex < file.data_end) {  
+      do_value(&file, newlines);
+    }
+  }
   write_data(&file, 0);
+  if (newlines == 1 && file.windex > file.data_start && *(file.windex - 1) == '\n') {
+    --(file.windex); // clean up trailing newline in -n mode
+  }
   if (msync(file.data_start, file.windex - file.data_start, MS_SYNC) < 0) {
     fprintf(stderr, "Could not sync file: %s\n", strerror(errno));
-    exit_code = 1;
+    exit_code = EXIT_FAILURE;
     goto close_descriptors_and_return;
   }
   if (!quiet) {
-    fprintf(stderr, "Saved %lu bytes\n", (unsigned long) (file.data_end - file.windex));
+    printf("Saved %lu bytes\n", (unsigned long) (file.data_end - file.windex));
   }
 
   close_descriptors_and_return:
@@ -156,22 +706,24 @@
   if (fd >= 0) {
     // We truncate the file here because Cygwin mmap implementation opens a new file descriptor,
     // and ftruncate fails if that descriptor is open with a "Permission denied" error
-    if (exit_code == 0 && ftruncate(fd, file.windex - file.data_start) < 0) {
+    if (exit_code == EXIT_SUCCESS && ftruncate(fd, file.windex - file.data_start) < 0) {
       fprintf(stderr, "Could not truncate file to new size: %s. It may have garbage characters at the end\n", strerror(errno));
     }
     close(fd);
   }
-
   return exit_code;
 }
 
-void usage(char progname[]) {
-  fprintf(stderr, "Usage: %s [options] path\n"
-                  "JSON minifier\n"
-                  "Options:\n"
-                  "  -p N Numeric precision (number of decimal places; can be negative)\n"
-                  "  -q   Suppress output\n", progname);
-  exit(EXIT_FAILURE);
+void usage(char progname[], int status) {
+  fprintf(EXIT_SUCCESS ? stdout : stderr,
+          "Usage: %s [options] path\n"
+          "JSON minifier\n"
+          "Options:\n"
+          "  -p N Numeric precision (number of decimal places; can be negative)\n"
+          "  -n   Process NDJSON/JSON Lines\n"
+          "  -N   Process NDJSON, preserving empty lines\n"
+          "  -q   Suppress output\n", progname);
+  exit(status);
 }
 
 int main(int argc, char* argv[]) {
@@ -180,15 +732,26 @@
   int negative = 0;
   precision = INT64_MAX;
   quiet = 0;
+  newlines = 0;
   char* i;
-  while ((opt = getopt(argc, argv, "qp:")) != -1) {
+  while ((opt = getopt(argc, argv, "h?qnNp:")) != -1) {
     switch (opt) {
+      case 'h':
+      case '?':
+        usage(argv[0], EXIT_SUCCESS);
+        break;
       case 'q':
         quiet = 1;
         break;
+      case 'n':
+        newlines = 1;
+        break;
+      case 'N':
+        newlines = 2;
+        break;
       case 'p':
         if (!optarg) {
-          usage(argv[0]);
+          usage(argv[0], EXIT_FAILURE);
         }
         i = optarg;
         if (*i == '-') {
@@ -224,778 +787,15 @@
         }
         break;
       default:
-        usage(argv[0]);
+        usage(argv[0], EXIT_FAILURE);
     }
   }
   if (argc - optind != 1) {
-    usage(argv[0]);
+    usage(argv[0], EXIT_FAILURE);
   }
   stat(argv[optind], &sb);
   if (sb.st_mode & S_IFDIR) {
     return do_dir(argv[optind]);
   }
   return do_file(argv[optind]);
-}
-
-void do_true(File* file) {
-  file->rindex += 4;
-}
-
-void do_false(File* file) {
-  file->rindex += 5;
-}
-
-void do_null(File* file) {
-  file->rindex += 4;
-}
-
-int do_array_next(File* file) {
-  while (file->rindex < file->data_end) {
-    switch (*file->rindex) {
-      case ',':
-        ++(file->rindex);
-        return 0;
-      case ']':
-        ++(file->rindex);
-        return 1;
-      default:
-        write_data(file, 1);
-    }
-  }
-  return 0;
-}
-
-void do_array(File* file) {
-  ++(file->rindex);
-  if (do_value(file)) {
-    ++(file->rindex);
-    return;
-  }
-  while (file->rindex < file->data_end) {
-    if (do_array_next(file)) {
-      break;
-    }
-    if (do_value(file)) {
-      // TODO clean up
-      break;
-    }
->>>>>>> c5659b8b
-  }
-}
-
-uint64_t hex_value(File* file) {
-  uint64_t value = 0;
-  if (file->rindex + 4 > file->data_end) {
-    return INT64_MAX;
-  }
-  for (size_t i = 0; i < 4; ++i) {
-    const uint64_t x = file->rindex[i];
-    const uint64_t shift = (3 - i) << 2;
-    if (x >= '0' && x <= '9') {
-      value += ((x - '0') << shift);
-    } else if (x >= 'A' && x <= 'F') {
-      value += ((x - 'A' + 10) << shift);
-    } else if (x >= 'a' && x <= 'f') {
-      value += ((x - 'a' + 10) << shift);
-    } else {
-      return INT64_MAX; // invalid hex
-    }
-  }
-  return value;
-}
-
-void do_unicode(File* file) {
-  uint64_t value = hex_value(file);
-  uint64_t value2 = 0;
-  if (value == INT64_MAX) {
-    fprintf(stderr, "INVALID HEX\n");
-    return;
-  }
-  if (value < 0x20) {
-    *file->windex++ = '\\';
-    switch (value) {
-      case '\b':
-        *file->windex++ = 'b';
-        break;
-      case '\f':
-        *file->windex++ = 'f';
-        break;
-      case '\n':
-        *file->windex++ = 'n';
-        break;
-      case '\r':
-        *file->windex++ = 'r';
-        break;
-      case '\t':
-        *file->windex++ = 't';
-        break;
-      default:
-        file->lindex -= 1;
-        file->rindex += 4;
-        return;
-    }
-    write_data(file, 4);
-    return;
-  }
-  write_data(file, 4);
-  if (value < 0x80) {
-    *file->windex++ = value;
-    return;
-  } else if (value < 0x800) {
-    *file->windex++ = ((uint8_t)(value >> 6) & 0x1F) | 0xC0;
-    *file->windex++ = ((uint8_t)(value & 0x3F)) | 0x80;
-    return;
-  }
-  if (value & 0xD800) { // surrogate pair
-    value2 = hex_value(file);
-    if (value2 == INT64_MAX) {
-      fprintf(stderr, "INVALID HEX\n");
-      return;
-    }
-    if (value2 & 0xDC00) {
-      value = (((value & 0x3FF) << 10) | (value2 & 0x3FF)) + 0x10000;
-    }
-    write_data(file, 4);
-  }
-  if (value < 0x10000) {
-    *file->windex++ = ((uint8_t)(value >> 12) & 0xF) | 0xE0;
-    *file->windex++ = (uint8_t)(value >> 6) & 0x3F;
-    *file->windex++ = ((uint8_t)value & 0x3F) | 0x80;
-  } else {
-    *file->windex++ = ((uint8_t)(value >> 18) & 0x7) | 0xF0;
-    *file->windex++ = ((uint8_t)(value >> 12) & 0x3F) | 0x80;
-    *file->windex++ = ((uint8_t)(value >> 6) & 0x3F) | 0x80;
-    *file->windex++ = ((uint8_t)value & 0x3F) | 0x80;
-  }
-}
-
-void do_escape(File* file) {
-  if (file->rindex + 1 < file->data_end) {
-    switch (file->rindex[1]) {
-      case 'u': // unicode
-        write_data(file, 2);
-        do_unicode(file);
-        break;
-      case '"':
-      case '\\':
-      case '/':
-      case 'b':
-      case 'f':
-      case 'n':
-      case 'r':
-      case 't':
-        file->rindex += 2;
-        break;
-      default:
-        write_data(file, 1);
-        ++(file->rindex);
-    }
-  } else {
-    // TODO: error end of file
-  }
-}
-
-void do_string(File* file) {
-  ++(file->rindex);
-  while (file->rindex < file->data_end) {
-    switch (*file->rindex) {
-      case '\\':
-        do_escape(file);
-        break;
-      case '"':
-        ++(file->rindex);
-        return;
-      default:
-        ++(file->rindex);
-    }
-  }
-}
-
-int do_object_label(File* file) {
-  while (file->rindex < file->data_end) {
-    switch (*file->rindex) {
-      case '"':
-        do_string(file);
-        return 0;
-      case '}':
-        return 1;
-      default:
-        write_data(file, 1);
-    }
-  }
-  return 1;
-}
-
-void do_object(File* file) {
-  if (do_object_label(file)) {
-    return;
-  }
-  while (file->rindex < file->data_end) {
-    switch (*file->rindex) {
-      case ':':
-        ++(file->rindex);
-        return;
-      default:
-        write_data(file, 1);
-    }
-  }
-}
-
-void do_number(File* file) {
-  uint8_t* decimal = 0;
-  uint8_t* exponent = 0;
-  uint8_t* non_zero_start = 0;
-  uint8_t* non_zero_finish = 0;
-  uint8_t* exponent_start = 0;
-  uint8_t* number_end = 0;
-  int64_t exponent_value = 0;
-  int64_t min_exponent = 0;
-  int64_t max_exponent = 0;
-  int64_t new_decimal = 0;
-  int64_t new_exponent = 0;
-  uint64_t digit_width = 0;
-  uint64_t new_exponent_width = 0;
-  int negative = 0;
-  int negative_exponent = 0;
-  uint64_t zeroes = 0;
-  uint8_t* i;
-  uint64_t multiplier = 1;
-  if (*file->rindex == '-') {
-    negative = 1;
-    ++(file->rindex);
-  }
-  for (i = file->rindex; i < file->data_end && !exponent && !number_end; ++i) {
-    switch (*i) {
-      case '.':
-        decimal = i;
-        break;      
-      case 'e':
-      case 'E':
-        exponent = i;
-        if (i + 1 < file->data_end) {
-          switch (*(i + 1)) {
-            case '-':
-              negative_exponent = 1;
-              // fallthrough
-            case '+':
-              ++i;
-          }
-        }
-        break;
-      case '0':
-        break;
-      case '1':
-      case '2':
-      case '3':
-      case '4':
-      case '5':
-      case '6':
-      case '7':
-      case '8':
-      case '9':
-        if (!non_zero_start) {
-          non_zero_start = i;
-        }
-        non_zero_finish = i;
-        break;
-      default:
-        number_end = i - 1;
-    }
-  }
-  if (!number_end) {
-    for (; i < file->data_end && !number_end; ++i) {
-      switch (*i) {
-        case '0':
-          break;
-        case '1':
-        case '2':
-        case '3':
-        case '4':
-        case '5':
-        case '6':
-        case '7':
-        case '8':
-        case '9':
-          if (!exponent_start) {
-            exponent_start = i;
-          }
-          break;
-        default:
-          number_end = i - 1;
-      }
-    }
-  }
-  if (!number_end) {
-    number_end = file->data_end - 1;
-  }
-  if (!non_zero_start) {
-    if (negative) {
-      --(file->rindex);
-    }
-    if (number_end == file->rindex) {
-      ++(file->rindex);
-    } else {
-      write_data(file, number_end - file->rindex);
-      *file->windex++ = '0';
-    }
-    return;
-  }
-  if (!exponent_start) {
-    exponent_start = number_end;
-  }
-  if (exponent) {
-    for (i = number_end; i >= exponent_start; --i) {
-      exponent_value += (*i - '0') * multiplier;
-      multiplier *= 10;
-    }
-  }
-  if (negative_exponent) {
-    exponent_value *= -1;
-  }
-  max_exponent = (int64_t)(decimal ? decimal > non_zero_start ? decimal - 1 : decimal : exponent ? exponent - 1 : number_end) - (int64_t)non_zero_start + exponent_value;
-  min_exponent = (int64_t)(decimal ? decimal > non_zero_finish ? decimal - 1 : decimal : exponent ? exponent - 1 : number_end) - (int64_t)non_zero_finish + exponent_value;
-
-  // Rounding
-  if (-precision > max_exponent) {
-    if (negative) {
-      --(file->rindex);
-    }
-    write_data(file, number_end - file->rindex);
-    *file->windex++ = '0';
-    return;
-  }
-  if (-precision > min_exponent) {
-    min_exponent = -precision;
-    // find offset
-    i = (decimal ? decimal > file->rindex + precision ? decimal - 1 : decimal : exponent ? exponent - 1 : number_end) + precision + exponent_value;
-    if (i < non_zero_finish) {
-      if ( *(i + 1) >= '5') {
-        for (; i >= non_zero_start; --i) {
-          if (*i == '9') {
-            ++min_exponent;
-          } else if (*i != '.') {
-            ++*i;
-            break;
-          }
-        }
-        // if first position incremented
-        if (i < non_zero_start) {
-          *(++i) = '1';
-          ++max_exponent;
-        }
-      }
-      while (i >= non_zero_start && *i == '0') {
-        --i;
-        ++min_exponent;
-      }
-    }
-    non_zero_finish = i;
-  }
-
-  digit_width = max_exponent - min_exponent + 1;
-  if (min_exponent > 0) {
-    zeroes = min_exponent;
-  } else if (max_exponent < 0) {
-    zeroes = -max_exponent;
-  }
-  if (zeroes < 3) {
-    if (min_exponent < 0) {
-      new_decimal = max_exponent >= 0 ? max_exponent + 1 : 1;
-    }
-  } else {
-    new_exponent = min_exponent;
-    zeroes = 0;
-  }
-  if (non_zero_start > file->rindex) {
-    write_data(file, non_zero_start - file->rindex);
-  }
-  if (decimal == file->rindex + new_decimal && exponent_value == new_exponent) {
-    file->rindex += zeroes + digit_width + 1;
-  }
-  else if (zeroes && max_exponent < 0) {
-    i = file->windex;
-    file->windex += zeroes + 1;
-    if (non_zero_start < decimal && non_zero_finish > decimal) {
-      write_data(file, decimal - non_zero_start + 1);
-      file->rindex = non_zero_finish + 1;
-      file->windex += decimal - non_zero_start;
-      write_data(file, -digit_width - 1);
-      file->rindex = decimal;
-      file->windex = i + zeroes + 1;
-      write_data(file, non_zero_finish - decimal);
-      file->windex += non_zero_finish - decimal;
-    } else {
-      file->rindex = non_zero_finish + 1;
-    }
-    write_data(file, 0);
-    *i++ = '0';
-    *i++ = '.';
-    if (zeroes > 1) {
-      *i = '0';
-    }
-  } else {
-    if (decimal) {
-      if ((!new_decimal && non_zero_start < decimal && non_zero_finish > decimal) || (new_decimal && non_zero_start + new_decimal > decimal)) {
-        file->rindex = decimal;
-        write_data(file, 1);
-      } else if (new_decimal && decimal && non_zero_start + new_decimal < decimal) {
-        file->rindex = non_zero_start + new_decimal;
-        write_data(file, 0);
-        i = file->windex++;
-        file->rindex = decimal;
-        write_data(file, 1);
-        *i = '.';
-      }
-    }
-    if (new_decimal && (!decimal || non_zero_start + new_decimal > decimal)) {
-      file->rindex = non_zero_start + new_decimal + (decimal ? 1 : 0);
-      write_data(file, 0);
-      i = file->windex++;
-      file->rindex = non_zero_finish + 1;
-      write_data(file, 0);
-      *i = '.';
-    } else {
-      file->rindex = non_zero_finish + 1;
-    }
-    if (zeroes) {
-      if (non_zero_finish + 1 + zeroes == (exponent ? exponent : number_end)) {
-        file->rindex += zeroes;
-      } else {
-        write_data(file, 0);
-        *file->windex++ = '0';
-        if (zeroes > 1) {
-          *file->windex++ = '0';
-        }
-      }
-    }
-  }
-  if (exponent > file->rindex) {
-    write_data(file, exponent - file->rindex);
-  }
-  if (new_exponent) {
-    for (int64_t x = 1; new_exponent / x; x *= 10) {
-      ++new_exponent_width;
-    }
-    if (exponent_value == new_exponent && number_end - exponent == new_exponent_width + negative_exponent) {
-      file->rindex += new_exponent_width + negative_exponent + 1;
-    } else {
-      write_data(file, exponent_start ? exponent_start - file->rindex : 0);
-      *file->windex++ = 'E';
-      if (new_exponent < 0) {
-        *file->windex++ = '-';
-      }
-      if (new_exponent == exponent_value) {
-        file->rindex += new_exponent_width;
-      } else {
-        file->windex += new_exponent_width - 1;
-        if (new_exponent < 0) {
-          new_exponent = -new_exponent;
-        }
-        while (new_exponent) {
-          *file->windex-- = new_exponent % 10 + '0';
-          new_exponent /= 10;
-        }
-        file->windex += new_exponent_width + 1;
-      }
-    }
-  }
-  if (number_end > file->rindex) {
-    write_data(file, number_end - file->rindex);
-  }
-}
-
-void init_bits(Bitfield* bitfield) {
-  bitfield->size = sizeof(u_int64_t);
-  bitfield->bits = (u_int64_t*) malloc(bitfield->size);
-  bitfield->bit_level = 0;
-  bitfield->byte_level = 0;
-  bitfield->current = -1;
-}
-
-void increment_bit(Bitfield* bitfield) {
-  if (bitfield->bit_level == sizeof(u_int64_t) * CHAR_BIT - 1) {
-    bitfield->bit_level = 0;
-    ++(bitfield->byte_level);
-  } else {
-    ++(bitfield->bit_level);
-  }
-  if (bitfield->byte_level > bitfield->size) {
-    bitfield->bits = realloc(bitfield->bits, ++(bitfield->size));
-  }
-}
-
-void push_set_bit(Bitfield* bitfield) {
-  bitfield->current = 1;
-  bitfield->bits[bitfield->byte_level] |= (1ULL << bitfield->bit_level);
-  increment_bit(bitfield);
-}
-
-void push_clear_bit(Bitfield* bitfield) {
-  bitfield->current = 0;
-  bitfield->bits[bitfield->byte_level] &= ~(1ULL << bitfield->bit_level);
-  increment_bit(bitfield);
-}
-
-void pop_bit(Bitfield* bitfield) {
-  if (bitfield->bit_level == 0) {
-    if (bitfield->byte_level > 0) {
-      --(bitfield->byte_level);
-      bitfield->bit_level = sizeof(u_int64_t) * CHAR_BIT - 1;
-    }
-  } else {
-    --(bitfield->bit_level);
-  }
-  bitfield->current = bitfield->bit_level > 0 || bitfield->byte_level > 0 ? (bitfield->bits[bitfield->byte_level] >> (bitfield->bit_level - 1)) & 1 : -1;
-}
-
-int do_value(File* file, int line_start) {
-  Bitfield parent_types;
-  init_bits(&parent_types);
-  int comma_ok = 0;
-  while (file->rindex < file->data_end) {
-    switch (*file->rindex) {
-      case '"':
-        do_string(file);
-        comma_ok = 1;
-        break;
-      case '{':
-        ++(file->rindex);
-        push_set_bit(&parent_types);
-        do_object(file);
-        comma_ok = 0;
-        break;
-      case '}':
-        if (parent_types.current == Object) {
-          ++(file->rindex);
-          pop_bit(&parent_types);
-          comma_ok = 1;
-        } else {
-          write_data(file, 1);
-        }
-        break;
-      case '[':
-        ++(file->rindex);
-        push_clear_bit(&parent_types);
-        comma_ok = 0;
-        break;
-      case ']':
-        if (parent_types.current == Array) {
-          ++(file->rindex);
-          pop_bit(&parent_types);
-          comma_ok = 1;
-        } else {
-          write_data(file, 1);
-        }
-        break;
-      case ',':
-        if (comma_ok && parent_types.current != None) {
-          ++(file->rindex);
-          if (parent_types.current == Object) {
-            do_object(file);
-          }
-        } else {
-          write_data(file, 1);
-        }
-        break;
-      case 't':
-        do_literal(file, "true", 4);
-        comma_ok = 1;
-        break;
-      case 'f':
-        do_literal(file, "false", 5);
-        comma_ok = 1;
-        break;
-      case 'n':
-        do_literal(file, "null", 4);
-        comma_ok = 1;
-        break;
-      case '-':
-      case '0':
-      case '1':
-      case '2':
-      case '3':
-      case '4':
-      case '5':
-      case '6':
-      case '7':
-      case '8':
-      case '9':
-        do_number(file);
-        comma_ok = 1;
-        break;
-      case '\n':
-        switch (line_start) {
-          case 1:
-            --line_start;
-            // fallthrough
-          case 2:
-            ++(file->rindex);
-            break;
-          default:
-            write_data(file, 1);
-        }
-        break;
-      default: // invalid or whitespace
-        write_data(file, 1);
-    }
-  }
-  free(parent_types.bits);
-  return 0;
-}
-
-int do_dir(char path[]) {
-  DIR *dir;
-  struct dirent *entry;
-  dir = opendir(path);
-  if (!dir) {
-    fprintf(stderr, "Could not open %s\n", path);
-    return EXIT_FAILURE;
-  }
-  chdir(path);
-  while ((entry = readdir(dir)) != NULL) {
-    if (strcmp(entry->d_name, ".") == 0 || strcmp(entry->d_name, "..") == 0) {
-      continue;
-    }
-    if (entry->d_type == DT_DIR) {
-      do_dir(entry->d_name);
-      chdir("..");
-    } else if (strstr(entry->d_name, ".json") - entry->d_name == strlen(entry->d_name) - 5) {
-      do_file(entry->d_name);
-    }
-  }
-  closedir(dir);
-  return EXIT_SUCCESS;
-}
-
-int do_file(char filename[]) {
-  size_t saved_size;
-  File file;
-  int fd;
-  struct stat sb;
-  fd = open(filename, O_RDWR); 
-  if (fd < 0) {
-    fprintf(stderr, "Could not open %s\n", filename);
-    return EXIT_FAILURE;
-  }
-  if (!quiet) {
-    printf("%s: ", filename);
-  }
-  fstat(fd, &sb);
-  file.data_start = mmap(NULL, sb.st_size, PROT_READ | PROT_WRITE, MAP_SHARED, fd, 0);
-  if (file.data_start == MAP_FAILED) {
-    fprintf(stderr, "Could not map file\n");
-    return EXIT_FAILURE;
-  }
-  file.rindex = file.windex = file.lindex = file.data_start;
-  file.data_end = file.data_start + sb.st_size;
-  if (file.data_end - file.data_start > 2 && (*file.data_start == 0 || *(file.data_start + 1) == 0)) {
-    fprintf(stderr, "Only UTF-8 input is currently supported\n");
-    return EXIT_FAILURE;
-  }
-  do_value(&file, newlines == 2 ? 2 : 0); // clean up leading newlines in -n mode
-  if (newlines) {
-    while (file.rindex < file.data_end) {  
-      do_value(&file, newlines);
-    }
-  }
-  write_data(&file, 0);
-  if (newlines == 1 && file.windex > file.data_start && *(file.windex - 1) == '\n') {
-    --(file.windex); // clean up trailing newline in -n mode
-  }
-  saved_size = file.data_end - file.windex;
-  if (!quiet) {
-    printf("Saved %zu bytes\n", saved_size);
-  }
-  if (msync(file.data_start, file.windex - file.data_start, MS_SYNC) < 0) {
-    fprintf(stderr, "Could not sync file\n");
-    return EXIT_FAILURE;
-  }
-  ftruncate(fd, file.windex - file.data_start);
-  return EXIT_SUCCESS;
-}
-
-void usage(char progname[], int status) {
-  fprintf(EXIT_SUCCESS ? stdout : stderr,
-          "Usage: %s [options] path\n"
-          "JSON minifier\n"
-          "Options:\n"
-          "  -p N Numeric precision (number of decimal places; can be negative)\n"
-          "  -n   Process NDJSON/JSON Lines\n"
-          "  -N   Process NDJSON, preserving empty lines\n"
-          "  -q   Suppress output\n", progname);
-  exit(status);
-}
-
-int main(int argc, char* argv[]) {
-  struct stat sb;
-  int opt;
-  int negative = 0;
-  precision = INT64_MAX;
-  quiet = 0;
-  newlines = 0;
-  char* i;
-  while ((opt = getopt(argc, argv, "h?qnNp:")) != -1) {
-    switch (opt) {
-      case 'h':
-      case '?':
-        usage(argv[0], EXIT_SUCCESS);
-        break;
-      case 'q':
-        quiet = 1;
-        break;
-      case 'n':
-        newlines = 1;
-        break;
-      case 'N':
-        newlines = 2;
-        break;
-      case 'p':
-        if (!optarg) {
-          usage(argv[0], EXIT_FAILURE);
-        }
-        i = optarg;
-        if (*i == '-') {
-          negative = 1;
-          ++i;
-        }
-        precision = 0;
-        for (; *i && precision < INT64_MAX; ++i) {
-          switch (*i) {
-            case '0':
-            case '1':
-            case '2':
-            case '3':
-            case '4':
-            case '5':
-            case '6':
-            case '7':
-            case '8':
-            case '9':
-              if (precision > INT64_MAX / 10 || (precision == INT64_MAX / 10 && *i > '7')) {
-                fprintf(stderr, "Precision limited to %lld\n", INT64_MAX);
-                precision = INT64_MAX;
-              }
-              precision = precision * 10 + *i - '0';
-              break;
-            default:
-              fprintf(stderr, "Precision must be an integer\n");
-              exit(EXIT_FAILURE);
-          }
-        }
-        if (negative) {
-          precision = -precision;
-        }
-        break;
-      default:
-        usage(argv[0], EXIT_FAILURE);
-    }
-  }
-  if (argc - optind != 1) {
-    usage(argv[0], EXIT_FAILURE);
-  }
-  stat(argv[optind], &sb);
-  if (sb.st_mode & S_IFDIR) {
-    return do_dir(argv[optind]);
-  }
-  return do_file(argv[optind]);
 }